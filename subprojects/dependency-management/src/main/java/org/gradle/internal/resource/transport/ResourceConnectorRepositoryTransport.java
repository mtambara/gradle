--- conflicted
+++ resolved
@@ -35,22 +35,14 @@
                                                 CachedExternalResourceIndex<String> cachedExternalResourceIndex,
                                                 BuildCommencedTimeProvider timeProvider,
                                                 CacheLockingManager cacheLockingManager,
-<<<<<<< HEAD
-                                                ExternalResourceConnector connector, ImmutableModuleIdentifierFactory moduleIdentifierFactory) {
-        super(name);
-        ProgressLoggingExternalResourceUploader loggingUploader = new ProgressLoggingExternalResourceUploader(connector, progressLoggerFactory);
-        ProgressLoggingExternalResourceAccessor loggingAccessor = new ProgressLoggingExternalResourceAccessor(connector, progressLoggerFactory);
-        repository = new DefaultExternalResourceRepository(name, connector, connector, connector, loggingAccessor, loggingUploader);
-        resourceAccessor = new DefaultCacheAwareExternalResourceAccessor(repository, cachedExternalResourceIndex, timeProvider, temporaryFileProvider, cacheLockingManager, moduleIdentifierFactory);
-=======
                                                 ExternalResourceConnector connector,
-                                                BuildOperationExecutor buildOperationExecutor) {
+                                                BuildOperationExecutor buildOperationExecutor,
+                                                ImmutableModuleIdentifierFactory moduleIdentifierFactory) {
         super(name);
         ProgressLoggingExternalResourceUploader loggingUploader = new ProgressLoggingExternalResourceUploader(connector, progressLoggerFactory);
         ProgressLoggingExternalResourceAccessor loggingAccessor = new ProgressLoggingExternalResourceAccessor(connector, progressLoggerFactory);
         repository = new DefaultExternalResourceRepository(name, connector, connector, connector, loggingAccessor, loggingUploader, buildOperationExecutor);
-        resourceAccessor = new DefaultCacheAwareExternalResourceAccessor(repository, cachedExternalResourceIndex, timeProvider, temporaryFileProvider, cacheLockingManager);
->>>>>>> a9fb8258
+        resourceAccessor = new DefaultCacheAwareExternalResourceAccessor(repository, cachedExternalResourceIndex, timeProvider, temporaryFileProvider, cacheLockingManager, moduleIdentifierFactory);
     }
 
     public ExternalResourceRepository getRepository() {
